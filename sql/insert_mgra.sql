/*
For an input MGRA alias from the [GeoAnalyst].[geography].[geography] table,
return the MGRA zones, their shapes, and the one-to-many cross references to
the following geographies and insert these records into [inputs].[mgra]:
	[2010_census_tract]
	[2020_census_tract]
	[cities_2020]
*/

DECLARE @run_id integer = :run_id;
DECLARE @mgra nvarchar(10) = :mgra;

with [mgra] AS (
	SELECT
		[zone].[zone] AS [mgra],
		[zone].[shape]
	FROM [GeoAnalyst].[geography].[zone]
	INNER JOIN [GeoAnalyst].[geography].[geography]
		ON [zone].[geography_id] = [geography].[geography_id]
	WHERE [geography].[alias] = @mgra
),
[xref_2010_census_tract] AS (
	SELECT
		[from_zone].[zone] AS [mgra],
		[to_zone].[zone] AS [2010_census_tract]
	FROM [GeoAnalyst].[geography].[xref_zone]
	INNER JOIN [GeoAnalyst].[geography].[xref]
		ON [xref_zone].[xref_id] = [xref].[xref_id]
	INNER JOIN [GeoAnalyst].[geography].[geography] AS [from_geo]
		ON [xref].[from_geography_id] = [from_geo].[geography_id]
	INNER JOIN [GeoAnalyst].[geography].[geography] AS [to_geo]
		ON [xref].[to_geography_id] = [to_geo].[geography_id]
	INNER JOIN [GeoAnalyst].[geography].[zone] AS [from_zone]
		ON [xref_zone].[from_zone_id] = [from_zone].[zone_id]
	INNER JOIN [GeoAnalyst].[geography].[zone] AS [to_zone]
		ON [xref_zone].[to_zone_id] = [to_zone].[zone_id]
	WHERE
		[from_geo].[alias] = @mgra
		AND [to_geo].[alias] = '2010_census_tract'
		AND CASE WHEN @mgra = 'mgra15' THEN 25  -- One to one xref between Series 15 MGRA and 2010 census tract
		    ELSE NULL END = [xref].[xref_id]
),
[xref_2020_census_tract] AS (
	SELECT
		[from_zone].[zone] AS [mgra],
		[to_zone].[zone] AS [2020_census_tract]
	FROM [GeoAnalyst].[geography].[xref_zone]
	INNER JOIN [GeoAnalyst].[geography].[xref]
		ON [xref_zone].[xref_id] = [xref].[xref_id]
	INNER JOIN [GeoAnalyst].[geography].[geography] AS [from_geo]
		ON [xref].[from_geography_id] = [from_geo].[geography_id]
	INNER JOIN [GeoAnalyst].[geography].[geography] AS [to_geo]
		ON [xref].[to_geography_id] = [to_geo].[geography_id]
	INNER JOIN [GeoAnalyst].[geography].[zone] AS [from_zone]
		ON [xref_zone].[from_zone_id] = [from_zone].[zone_id]
	INNER JOIN [GeoAnalyst].[geography].[zone] AS [to_zone]
		ON [xref_zone].[to_zone_id] = [to_zone].[zone_id]
	WHERE
		[from_geo].[alias] = @mgra
		AND [to_geo].[alias] = '2020_census_tract'
),
[xref_cities_2020] AS (
	SELECT
		[from_zone].[zone] AS [mgra],
		[to_zone].[name] AS [cities_2020]
	FROM [GeoAnalyst].[geography].[xref_zone]
	INNER JOIN [GeoAnalyst].[geography].[xref]
		ON [xref_zone].[xref_id] = [xref].[xref_id]
	INNER JOIN [GeoAnalyst].[geography].[geography] AS [from_geo]
		ON [xref].[from_geography_id] = [from_geo].[geography_id]
	INNER JOIN [GeoAnalyst].[geography].[geography] AS [to_geo]
		ON [xref].[to_geography_id] = [to_geo].[geography_id]
	INNER JOIN [GeoAnalyst].[geography].[zone] AS [from_zone]
		ON [xref_zone].[from_zone_id] = [from_zone].[zone_id]
	INNER JOIN [GeoAnalyst].[geography].[zone] AS [to_zone]
		ON [xref_zone].[to_zone_id] = [to_zone].[zone_id]
	WHERE
		[from_geo].[alias] = @mgra
		AND [to_geo].[alias] = 'cities_2020'
)
INSERT INTO [inputs].[mgra] (
	[run_id],
	[mgra],
	[2010_census_tract],
	[2020_census_tract],
	[cities_2020],
	[shape]
)
SELECT
	@run_id AS [run_id],
	CONVERT(int, [mgra].[mgra]) AS [mgra],
<<<<<<< HEAD
	'null' AS [2010_census_tract],
=======
	[2010_census_tract],
>>>>>>> 63043b3e
	[2020_census_tract],
	[cities_2020],
	[mgra].[shape]
FROM [mgra]
INNER JOIN [xref_2010_census_tract]
	ON [mgra].[mgra] = [xref_2010_census_tract].[mgra]
INNER JOIN [xref_2020_census_tract]
	ON [mgra].[mgra] = [xref_2020_census_tract].[mgra]
INNER JOIN [xref_cities_2020]
	ON [mgra].[mgra] = [xref_cities_2020].[mgra]<|MERGE_RESOLUTION|>--- conflicted
+++ resolved
@@ -89,11 +89,7 @@
 SELECT
 	@run_id AS [run_id],
 	CONVERT(int, [mgra].[mgra]) AS [mgra],
-<<<<<<< HEAD
-	'null' AS [2010_census_tract],
-=======
 	[2010_census_tract],
->>>>>>> 63043b3e
 	[2020_census_tract],
 	[cities_2020],
 	[mgra].[shape]
